-- arch-tag: Haskell XML Toolbox main description file
Name:           hxt
Version:        9.3.1.4
Synopsis:       A collection of tools for processing XML with Haskell.
Description:    The Haskell XML Toolbox bases on the ideas of HaXml and HXML,
                but introduces a more general approach for processing XML with Haskell.
                The Haskell XML Toolbox uses a generic data model for representing XML documents,
                including the DTD subset and the document subset, in Haskell.
                It contains a validating XML parser, a HTML parser, namespace support,
                an XPath expression evaluator, an XSLT library, a RelaxNG schema validator
                and funtions for serialization and deserialization of user defined data.
                The library makes extensive use of the arrow approach for processing XML.
                Since version 9 the toolbox is partitioned into various (sub-)packages.
                This package contains the core functionality,
                hxt-curl, hxt-tagsoup, hxt-relaxng, hxt-xpath, hxt-xslt, hxt-regex-xmlschema contain the extensions.
                hxt-unicode contains encoding and decoding functions,
                hxt-charproperties char properties for unicode and XML.
<<<<<<< HEAD
                Changes from 9.3.1.3: ghc-7.8.1 warnings removed
=======
                .
                Changes from 9.3.1.3: warnings from ghc-7.8.1 removed
>>>>>>> d5a96454
                .
                Changes from 9.3.1.2: https as protocol added
                .
                Changes from 9.3.1.1: new parser xreadDoc
                .
                Changes from 9.3.1.0: in readString all input decoding switched off
                .
                Changes from 9.3.0.1: lower bound for network set to be >= 2.4
                .
                Changes from 9.3.0: upper bound for network set to be < 2.4 (URI signatures changed in 2.4)
                .
                Changes from 9.2.2: XMLSchema validation integrated
                .
                Changes from 9.2.1: user defined mime type handlers added
                .
                Changes from 9.2.0: New warnings from ghc-7.4 removed
License:        MIT
License-file:   LICENSE
Author:         Uwe Schmidt, Martin Schmidt, Torben Kuseler
Maintainer:     Uwe Schmidt <uwe@fh-wedel.de>
Stability:      Stable
Category:       XML
Homepage:       http://www.fh-wedel.de/~si/HXmlToolbox/index.html
Copyright:      Copyright (c) 2005-2014 Uwe Schmidt
Build-type:     Simple
Cabal-version:  >=1.8

extra-source-files:
 examples/arrows/absurls/AbsURIs.hs
 examples/arrows/absurls/lousy.html
 examples/arrows/absurls/Makefile
 examples/arrows/absurls/ProcessDocument.hs
 examples/arrows/AGentleIntroductionToHXT/.ghci
 examples/arrows/AGentleIntroductionToHXT/Makefile
 examples/arrows/AGentleIntroductionToHXT/PicklerExample/Baseball.hs
 examples/arrows/AGentleIntroductionToHXT/PicklerExample/Makefile
 examples/arrows/AGentleIntroductionToHXT/PicklerExample/new-simple2.xml
 examples/arrows/AGentleIntroductionToHXT/PicklerExample/simple2.xml
 examples/arrows/AGentleIntroductionToHXT/SimpleExamples.hs
 examples/arrows/dtd2hxt/DTDtoHXT.hs
 examples/arrows/dtd2hxt/.ghci
 examples/arrows/dtd2hxt/Makefile
 examples/arrows/HelloWorld/bye.xml
 examples/arrows/HelloWorld/HelloWorld.hs
 examples/arrows/HelloWorld/hello.xml
 examples/arrows/HelloWorld/Makefile
 examples/arrows/HelloWorld/Mini.hs
 examples/arrows/hparser/emptyElements.html
 examples/arrows/hparser/example1.xml
 examples/arrows/hparser/example1CRLF.xml
 examples/arrows/hparser/HXmlParser.hs
 examples/arrows/hparser/invalid1.xml
 examples/arrows/hparser/invalid2.rng
 examples/arrows/hparser/invalid3.rng
 examples/arrows/hparser/invalid.xml
 examples/arrows/hparser/lousy.html
 examples/arrows/hparser/Makefile
 examples/arrows/hparser/namespace0.xml
 examples/arrows/hparser/namespace1.xml
 examples/arrows/hparser/valid1.rng
 examples/arrows/hparser/valid1.xml
 examples/arrows/performance/GenDoc.hs
 examples/arrows/performance/Makefile
 examples/arrows/pickle/Makefile
 examples/arrows/pickle/PickleTest.hs
 examples/xhtml/tmp.xml
 examples/xhtml/xhtml1-frameset.dtd
 examples/xhtml/xhtml1-strict.dtd
 examples/xhtml/xhtml1-transitional.dtd
 examples/xhtml/xhtml-lat1.ent
 examples/xhtml/xhtml-special.ent
 examples/xhtml/xhtml-symbol.ent
 examples/xhtml/xhtml.xml

library
 exposed-modules:
  Control.Arrow.ArrowExc,
  Control.Arrow.ArrowIO,
  Control.Arrow.ArrowIf,
  Control.Arrow.ArrowList,
  Control.Arrow.ArrowNF,
  Control.Arrow.ArrowNavigatableTree,
  Control.Arrow.ArrowState,
  Control.Arrow.ArrowTree,
  Control.Arrow.IOListArrow,
  Control.Arrow.IOStateListArrow,
  Control.Arrow.ListArrow,
  Control.Arrow.ListArrows,
  Control.Arrow.NTreeEdit,
  Control.Arrow.StateListArrow,
  Control.FlatSeq,
  Data.AssocList,
  Data.Atom,
  Data.Function.Selector,
  Data.Tree.Class,
  Data.Tree.NTree.TypeDefs,
  Data.Tree.NTree.Edit,
  Data.Tree.NTree.Zipper.TypeDefs,
  Data.Tree.NavigatableTree.Class,
  Data.Tree.NavigatableTree.XPathAxis,
  Text.XML.HXT.Arrow.Binary,
  Text.XML.HXT.Arrow.DTDProcessing,
  Text.XML.HXT.Arrow.DocumentInput,
  Text.XML.HXT.Arrow.DocumentOutput,
  Text.XML.HXT.Arrow.Edit,
  Text.XML.HXT.Arrow.GeneralEntitySubstitution,
  Text.XML.HXT.Arrow.Namespace,
  Text.XML.HXT.Arrow.ParserInterface,
  Text.XML.HXT.Arrow.Pickle,
  Text.XML.HXT.Arrow.Pickle.DTD,
  Text.XML.HXT.Arrow.Pickle.Schema,
  Text.XML.HXT.Arrow.Pickle.Xml,
  Text.XML.HXT.Arrow.ProcessDocument,
  Text.XML.HXT.Arrow.ReadDocument,
  Text.XML.HXT.Arrow.WriteDocument,
  Text.XML.HXT.Arrow.XmlArrow,
  Text.XML.HXT.Arrow.XmlOptions,
  Text.XML.HXT.Arrow.XmlRegex,
  Text.XML.HXT.Arrow.XmlState,
  Text.XML.HXT.Arrow.XmlState.ErrorHandling,
  Text.XML.HXT.Arrow.XmlState.MimeTypeTable,
  Text.XML.HXT.Arrow.XmlState.RunIOStateArrow,
  Text.XML.HXT.Arrow.XmlState.TraceHandling,
  Text.XML.HXT.Arrow.XmlState.TypeDefs,
  Text.XML.HXT.Arrow.XmlState.URIHandling,
  Text.XML.HXT.Arrow.XmlState.SystemConfig,
  Text.XML.HXT.Core,
  Text.XML.HXT.DOM.FormatXmlTree,
  Text.XML.HXT.DOM.Interface,
  Text.XML.HXT.DOM.MimeTypeDefaults,
  Text.XML.HXT.DOM.MimeTypes,
  Text.XML.HXT.DOM.QualifiedName,
  Text.XML.HXT.DOM.ShowXml,
  Text.XML.HXT.DOM.TypeDefs,
  Text.XML.HXT.DOM.Util,
  Text.XML.HXT.DOM.XmlKeywords,
  Text.XML.HXT.DOM.XmlNode,
  Text.XML.HXT.DTDValidation.AttributeValueValidation,
  Text.XML.HXT.DTDValidation.DTDValidation,
  Text.XML.HXT.DTDValidation.DocTransformation,
  Text.XML.HXT.DTDValidation.DocValidation,
  Text.XML.HXT.DTDValidation.IdValidation,
  Text.XML.HXT.DTDValidation.RE,
  Text.XML.HXT.DTDValidation.TypeDefs,
  Text.XML.HXT.DTDValidation.Validation,
  Text.XML.HXT.DTDValidation.XmlRE,
  Text.XML.HXT.IO.GetFILE,
  Text.XML.HXT.Parser.HtmlParsec,
  Text.XML.HXT.Parser.ProtocolHandlerUtil,
  Text.XML.HXT.Parser.XhtmlEntities,
  Text.XML.HXT.Parser.XmlCharParser,
  Text.XML.HXT.Parser.XmlDTDParser,
  Text.XML.HXT.Parser.XmlDTDTokenParser,
  Text.XML.HXT.Parser.XmlEntities,
  Text.XML.HXT.Parser.XmlParsec,
  Text.XML.HXT.Parser.XmlTokenParser,
  Text.XML.HXT.XMLSchema.DataTypeLibW3CNames,
  Text.XML.HXT.Version

 hs-source-dirs: src

 ghc-options: -Wall
 ghc-prof-options: -auto-all -caf-all

 extensions: MultiParamTypeClasses DeriveDataTypeable FunctionalDependencies FlexibleInstances

 build-depends: base       >= 4   && < 5,
                containers >= 0.2 && < 1,
                directory  >= 1   && < 2,
                filepath   >= 1   && < 2,
                parsec     >= 2.1 && < 4,
                HUnit      >= 1.2 && < 2,
                mtl        >= 2   && < 3,
                network    >= 2.4 && < 3,
                deepseq    >= 1.1 && < 2,
                bytestring >= 0.9 && < 1,
                binary     >= 0.5 && < 1,
                hxt-charproperties  >= 9.1    && < 10,
                hxt-unicode         >= 9.0.1  && < 10,
                hxt-regex-xmlschema >= 9      && < 10

Source-Repository head
  Type:     git
  Location: git://github.com/UweSchmidt/hxt.git<|MERGE_RESOLUTION|>--- conflicted
+++ resolved
@@ -12,15 +12,12 @@
                 The library makes extensive use of the arrow approach for processing XML.
                 Since version 9 the toolbox is partitioned into various (sub-)packages.
                 This package contains the core functionality,
-                hxt-curl, hxt-tagsoup, hxt-relaxng, hxt-xpath, hxt-xslt, hxt-regex-xmlschema contain the extensions.
+                hxt-curl, hxt-tagsoup, hxt-relaxng, hxt-xpath, hxt-xslt,
+                hxt-regex-xmlschema contain the extensions.
                 hxt-unicode contains encoding and decoding functions,
                 hxt-charproperties char properties for unicode and XML.
-<<<<<<< HEAD
-                Changes from 9.3.1.3: ghc-7.8.1 warnings removed
-=======
                 .
                 Changes from 9.3.1.3: warnings from ghc-7.8.1 removed
->>>>>>> d5a96454
                 .
                 Changes from 9.3.1.2: https as protocol added
                 .
@@ -30,7 +27,8 @@
                 .
                 Changes from 9.3.0.1: lower bound for network set to be >= 2.4
                 .
-                Changes from 9.3.0: upper bound for network set to be < 2.4 (URI signatures changed in 2.4)
+                Changes from 9.3.0: upper bound for network set to be < 2.4
+                (URI signatures changed in 2.4)
                 .
                 Changes from 9.2.2: XMLSchema validation integrated
                 .
