--- conflicted
+++ resolved
@@ -75,13 +75,10 @@
 initialSysWriter                = XIOwrt
                                   { xioErrorStatus       = c_ok
                                   , xioErrorMsgList      = []
-<<<<<<< HEAD
                                   , xioExpatErrors       = none
-=======
                                   , xioRelaxNoOfErrors   = 0
                                   , xioRelaxDefineId     = 0
                                   , xioRelaxAttrList     = []
->>>>>>> 476f6d43
                                   }
 
 initialSysEnv                   :: XIOSysEnv
