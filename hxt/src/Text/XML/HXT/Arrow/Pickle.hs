--- conflicted
+++ resolved
@@ -93,12 +93,8 @@
     , xpElem
     , xpElemNS
     , xpElemWithAttrValue
-<<<<<<< HEAD
-=======
     , xpFilterAttr
     , xpFilterCont
-    , xpickle
->>>>>>> 39718c5e
     , xpInt
     , xpLift
     , xpLiftEither
